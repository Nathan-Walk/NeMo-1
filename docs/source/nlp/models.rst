--- conflicted
+++ resolved
@@ -10,9 +10,6 @@
 
    punctuation_and_capitalization
    token_classification
-<<<<<<< HEAD
-   question_answering
-=======
    joint_intent_slot
    text_classification
    language_modeling
@@ -21,4 +18,3 @@
    information_retrieval
    nmt
    nlp_model
->>>>>>> ef6ed96d
