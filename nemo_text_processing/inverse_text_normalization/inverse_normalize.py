# Copyright (c) 2021, NVIDIA CORPORATION.  All rights reserved.
#
# Licensed under the Apache License, Version 2.0 (the "License");
# you may not use this file except in compliance with the License.
# You may obtain a copy of the License at
#
#     http://www.apache.org/licenses/LICENSE-2.0
#
# Unless required by applicable law or agreed to in writing, software
# distributed under the License is distributed on an "AS IS" BASIS,
# WITHOUT WARRANTIES OR CONDITIONS OF ANY KIND, either express or implied.
# See the License for the specific language governing permissions and
# limitations under the License.

from argparse import ArgumentParser
from typing import List

from nemo_text_processing.text_normalization.normalize import Normalizer
from nemo_text_processing.text_normalization.token_parser import TokenParser


class InverseNormalizer(Normalizer):
    """
    Inverse normalizer that converts text from spoken to written form. Useful for ASR postprocessing. 
    Input is expected to have no punctuation and be lower cased.

    Args:
        lang: language specifying the ITN, by default: English.
    """

<<<<<<< HEAD
    def __init__(self, lang='en'):
        if lang == 'ru':
            from nemo_text_processing.inverse_text_normalization.ru.taggers.tokenize_and_classify import ClassifyFst
            from nemo_text_processing.inverse_text_normalization.ru.verbalizers.verbalize_final import (
                VerbalizeFinalFst,
            )
        elif lang == 'en':
            from nemo_text_processing.inverse_text_normalization.taggers.tokenize_and_classify import ClassifyFst
            from nemo_text_processing.inverse_text_normalization.verbalizers.verbalize_final import VerbalizeFinalFst
        elif lang == 'es':
            from nemo_text_processing.inverse_text_normalization.es.taggers.tokenize_and_classify import ClassifyFst
            from nemo_text_processing.inverse_text_normalization.es.verbalizers.verbalize_final import (
=======
    def __init__(self, lang: str = 'en'):
        if lang == 'en':
            from nemo_text_processing.inverse_text_normalization.en.taggers.tokenize_and_classify import ClassifyFst
            from nemo_text_processing.inverse_text_normalization.en.verbalizers.verbalize_final import (
>>>>>>> ed085459
                VerbalizeFinalFst,
            )

        self.tagger = ClassifyFst()
        self.verbalizer = VerbalizeFinalFst()
        self.parser = TokenParser()

    def inverse_normalize_list(self, texts: List[str], verbose=False) -> List[str]:
        """
        NeMo inverse text normalizer 

        Args:
            texts: list of input strings
            verbose: whether to print intermediate meta information

        Returns converted list of input strings
        """
        return self.normalize_list(texts=texts, verbose=verbose)

    def inverse_normalize(self, text: str, verbose: bool) -> str:
        """
        Main function. Inverse normalizes tokens from spoken to written form
            e.g. twelve kilograms -> 12 kg

        Args:
            text: string that may include semiotic classes
            verbose: whether to print intermediate meta information

        Returns: written form
        """
        return self.normalize(text=text, verbose=verbose)


def parse_args():
    parser = ArgumentParser()
    parser.add_argument("input_string", help="input string", type=str)
<<<<<<< HEAD
    parser.add_argument("--lang", help="select target language", type=str, default='en', choices=['en', 'ru'])
=======
    parser.add_argument("--language", help="language", choices=['en'], default="en", type=str)
>>>>>>> ed085459
    parser.add_argument("--verbose", help="print info for debugging", action='store_true')
    return parser.parse_args()


if __name__ == "__main__":
    args = parse_args()
<<<<<<< HEAD
    inverse_normalizer = InverseNormalizer(lang=args.lang)
=======
    inverse_normalizer = InverseNormalizer(lang=args.language)
>>>>>>> ed085459
    print(inverse_normalizer.inverse_normalize(args.input_string, verbose=args.verbose))<|MERGE_RESOLUTION|>--- conflicted
+++ resolved
@@ -28,25 +28,15 @@
         lang: language specifying the ITN, by default: English.
     """
 
-<<<<<<< HEAD
-    def __init__(self, lang='en'):
-        if lang == 'ru':
-            from nemo_text_processing.inverse_text_normalization.ru.taggers.tokenize_and_classify import ClassifyFst
-            from nemo_text_processing.inverse_text_normalization.ru.verbalizers.verbalize_final import (
-                VerbalizeFinalFst,
-            )
-        elif lang == 'en':
-            from nemo_text_processing.inverse_text_normalization.taggers.tokenize_and_classify import ClassifyFst
-            from nemo_text_processing.inverse_text_normalization.verbalizers.verbalize_final import VerbalizeFinalFst
-        elif lang == 'es':
-            from nemo_text_processing.inverse_text_normalization.es.taggers.tokenize_and_classify import ClassifyFst
-            from nemo_text_processing.inverse_text_normalization.es.verbalizers.verbalize_final import (
-=======
     def __init__(self, lang: str = 'en'):
         if lang == 'en':
             from nemo_text_processing.inverse_text_normalization.en.taggers.tokenize_and_classify import ClassifyFst
             from nemo_text_processing.inverse_text_normalization.en.verbalizers.verbalize_final import (
->>>>>>> ed085459
+                VerbalizeFinalFst,
+            )
+        elif lang == 'ru':
+            from nemo_text_processing.inverse_text_normalization.ru.taggers.tokenize_and_classify import ClassifyFst
+            from nemo_text_processing.inverse_text_normalization.ru.verbalizers.verbalize_final import (
                 VerbalizeFinalFst,
             )
 
@@ -83,20 +73,13 @@
 def parse_args():
     parser = ArgumentParser()
     parser.add_argument("input_string", help="input string", type=str)
-<<<<<<< HEAD
     parser.add_argument("--lang", help="select target language", type=str, default='en', choices=['en', 'ru'])
-=======
-    parser.add_argument("--language", help="language", choices=['en'], default="en", type=str)
->>>>>>> ed085459
+    parser.add_argument("-lang", "--language", help="language", choices=['en'], default="en", type=str)
     parser.add_argument("--verbose", help="print info for debugging", action='store_true')
     return parser.parse_args()
 
 
 if __name__ == "__main__":
     args = parse_args()
-<<<<<<< HEAD
-    inverse_normalizer = InverseNormalizer(lang=args.lang)
-=======
     inverse_normalizer = InverseNormalizer(lang=args.language)
->>>>>>> ed085459
     print(inverse_normalizer.inverse_normalize(args.input_string, verbose=args.verbose))