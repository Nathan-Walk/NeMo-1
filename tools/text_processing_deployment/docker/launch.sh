--- conflicted
+++ resolved
@@ -40,10 +40,6 @@
   --ulimit memlock=-1 \
   --ulimit stack=67108864 \
   $MOUNTS \
-<<<<<<< HEAD
-  -v $SCRIPT_DIR/../../../tests/nemo_text_processing:/workspace/tests \
-=======
   -v $SCRIPT_DIR/../../../tests/nemo_text_processing/:/workspace/tests/ \
->>>>>>> 03494156
   -w $WORK_DIR \
   sparrowhawk:latest $CMD