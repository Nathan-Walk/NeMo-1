--- conflicted
+++ resolved
@@ -7,11 +7,7 @@
    "metadata": {},
    "outputs": [],
    "source": [
-<<<<<<< HEAD
     "BRANCH = 'main'"
-=======
-    "BRANCH = 'r1.1.0'"
->>>>>>> e722f330
    ]
   },
   {
